
# Wholesum network `Server` CLI

## Overview

Wholesum network is a p2p verifiable computing network. It builds on top of [Risc0](https://risczero.com/), [Swarm](https://ethswarm.org), [FairOS-dfs](https://github.com/fairDataSociety/fairOS-dfs), and [Libp2p](https://libp2p.io) to facilitate verifiable computing at scale.  

## How to run

Bringing up a server is no easy task that involves getting other apps up and running.

### Prerequisites

You would need to get certain environments ready for the server to function properly.

#### Swarm

You would need a swarm node(configured as a LightNode) to enable decentralized storage. Head to the [docs](https://docs.ethswarm.org/docs/bee/installation/quick-start) and get it up and running. We recommend using the Swarm Desktop app as it is very easy to config and use. Remember, your server is going to store things on Swarm so your wallet needs to be funded before storage is possible.

#### FairOS-dfs server and its wallet

Once Swarm is up and running, you should setup `FairOS-dfs` server. dfs server makes it possible to create advanced objects on top of Swarm. Head to the [docs](https://docs.fairos.fairdatasociety.org/docs/fairOS-dfs/quickstart) and get it up.

Once dfs server is up, you need to create a wallet and put the credentials in a file structured as below:

<pre>

# a fairos-dfs client
endpoint = "http://localhost:9090"
username = "foo"
password = "password for foo"

</pre>

Save it, say, to `dfs-user.toml` and setup is complete. To create a wallet with the above credentials, go to the [registration](https://create.fairdatasociety.org) web app and create your desired username. Pleae note that you would need Sepolia(an Ethereum testnet) eth to register users.

#### Docker 

Docker is needed as it is going to run `Risc0` images. Make sure docker runtime is properly setup. This awesome [guide](https://www.digitalocean.com/community/tutorials/how-to-install-and-use-docker-on-ubuntu-20-04) is also helpful.

### Run, run, run!

To run a server agent, you would first need to fork the [comms](https://github.com/WholesumNet/comms) library and put it in the parent("..") directory of the server directory.
<<<<<<< HEAD
Now everything is ready to serve clients. Hit<br>
`sudo [server-directory]/target/debug/server -d dfs-user.toml`<br>
and wait for requests! unfortunately as of now you would need to run the server with `root` privilages.
=======
Now everything is ready to serve clients. Hit 
`sudo [server-directory]/target/debug/server -d dfs-user.toml`
and wait for requests! and yes as of now you would need to run the server with `root` privilages.

### USAGE

Usage: server [OPTIONS]

Options:
  -d, --dfs-config-file <DFS_CONFIG_FILE>  
  -h, --help                               Print help
  -V, --version                            Print version
>>>>>>> 9b8e6451
<|MERGE_RESOLUTION|>--- conflicted
+++ resolved
@@ -41,14 +41,9 @@
 ### Run, run, run!
 
 To run a server agent, you would first need to fork the [comms](https://github.com/WholesumNet/comms) library and put it in the parent("..") directory of the server directory.
-<<<<<<< HEAD
 Now everything is ready to serve clients. Hit<br>
 `sudo [server-directory]/target/debug/server -d dfs-user.toml`<br>
 and wait for requests! unfortunately as of now you would need to run the server with `root` privilages.
-=======
-Now everything is ready to serve clients. Hit 
-`sudo [server-directory]/target/debug/server -d dfs-user.toml`
-and wait for requests! and yes as of now you would need to run the server with `root` privilages.
 
 ### USAGE
 
@@ -58,4 +53,3 @@
   -d, --dfs-config-file <DFS_CONFIG_FILE>  
   -h, --help                               Print help
   -V, --version                            Print version
->>>>>>> 9b8e6451
